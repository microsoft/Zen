--- conflicted
+++ resolved
@@ -61,10 +61,6 @@
         {
             CheckValid<Set<byte>, byte>((d, e) => d.Add(e).Delete(e) == d.Delete(e), runBdds: false);
             CheckValid<Set<byte>, byte>((d, e) => d.Delete(e).Add(e) == d.Add(e), runBdds: false);
-<<<<<<< HEAD
-=======
-            // TODO: add this back when switching to unit type for map values!
->>>>>>> 585e28e0
             CheckValid<Set<byte>, byte>((d, e) => Implies(d.Contains(e), d.Add(e) == d), runBdds: false);
             CheckValid<Set<byte>, byte>((d, e) => Implies(Not(d.Contains(e)), d.Delete(e) == d), runBdds: false);
             CheckValid<Set<UInt3>, Set<UInt3>, UInt3>((s1, s2, e) => And(s1.Contains(e), s2.Contains(e)) == s1.Intersect(s2).Contains(e), runBdds: false);
@@ -463,7 +459,7 @@
         /// Test set combine operations.
         /// </summary>
         [TestMethod]
-        public void TestSetCombinations3()
+        public void TestSetCombinations2()
         {
             var s1 = Symbolic<Set<int>>();
             var s2 = Symbolic<Set<int>>();
